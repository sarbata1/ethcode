import React, { Component } from "react";
import "./ContractDeploy.css";
import JSONPretty from 'react-json-pretty';
import { connect } from "react-redux";
import { setCallResult } from "../../actions";
import { IAccount } from "types";
import { Button } from '../common/ui';

interface IProps {
  contractName: string;
  bytecode: any;
  abi: any;
  vscode: any;
  compiled: any;
  error: Error | null;
  gasEstimate: number;
  deployedResult: string;
  compiledResult: object;
  callResult: object;
  deployAccount: IAccount;
  currAccount: IAccount;
  testNetId: string;
  openAdvanceDeploy: any;
  setCallResult: (result: any) => void;
}
interface IState {
  constructorInput: object[];
  gasSupply: number;
  error: Error | null;
  deployed: object;
  methodName: string | null;
  deployedAddress: string;
  methodArray: object;
  methodInputs: string;
  testNetId: string;
  disable: boolean;
<<<<<<< HEAD
  isPayable: boolean;
  payableAmount: any;
=======
  gasEstimateToggle: boolean;
  callFunctionToggle: boolean;
>>>>>>> 44af3570
}

class ContractDeploy extends Component<IProps, IState> {
  public state: IState = {
    constructorInput: [],
    gasSupply: 0,
    error: null,
    deployed: {},
    methodName: null,
    deployedAddress: '',
    methodArray: {},
    methodInputs: '',
    testNetId: '',
<<<<<<< HEAD
    disable: false,
    isPayable: false,
    payableAmount: null
=======
    disable: true,
    gasEstimateToggle: false,
    callFunctionToggle: true
>>>>>>> 44af3570
  };
  constructor(props: IProps, state: IState) {
    super(props);
    this.handleDeploy = this.handleDeploy.bind(this);
    this.handleCall = this.handleCall.bind(this);
    this.handleGetGasEstimate = this.handleGetGasEstimate.bind(this);
    this.handleChange = this.handleChange.bind(this);
    this.handleConstructorInputChange = this.handleConstructorInputChange.bind(this);
    this.handleMethodnameInput = this.handleMethodnameInput.bind(this);
    this.handleMethodInputs = this.handleMethodInputs.bind(this);
    this.handleContractAddrInput = this.handleContractAddrInput.bind(this);
  }

  componentDidMount() {
    this.setState({ testNetId: this.props.testNetId });
    this.setState({ deployed: this.props.compiledResult });
    const { abi } = this.props;
    
    window.addEventListener("message", event => {
      const { data } = event;

      if (data.ganacheCallResult) {
        this.props.setCallResult(data.ganacheCallResult);
        this.setState({ callFunctionToggle: false });
      }
      if (data.error) {
        this.setState({ error: data.error });
      }
    });

    let methodArray: object = {};
    
    for (let i in abi) {
      if (abi[i].type === 'constructor' && abi[i].inputs.length > 0) {
        const constructorInput = JSON.parse(JSON.stringify(abi[i].inputs));
        for (let j in constructorInput) {
          constructorInput[j]['value'] = "";
        }
        this.setState({ constructorInput: constructorInput });
      } else if(abi[i].type !== 'constructor') {
        // TODO: bellow strategy to extract method names and inputs should be improved
        const methodname: string = abi[i]['name'];
        
        // if we have inputs
        // @ts-ignore
        methodArray[methodname] = {};
        // @ts-ignore
        if(abi[i].inputs && abi[i].inputs.length > 0) {
          // @ts-ignore
          methodArray[methodname]['inputs'] = JSON.parse(JSON.stringify(abi[i]['inputs']));
          // @ts-ignore
          for (let i in methodArray[methodname]['inputs']) {
            // @ts-ignore
            methodArray[methodname]['inputs'][i]['value'] = "";
          }
        } else {
          // @ts-ignore
          methodArray[methodname]['inputs'] = [];
        }
        // @ts-ignore
        methodArray[methodname]['stateMutability'] = abi[i]['stateMutability'];
      }
    }
    this.setState({ methodArray: methodArray });
  }
  componentDidUpdate(prevProps: any) {
    const { gasEstimate, deployedResult, error, abi, callResult } = this.props;
    if (this.props.testNetId !== this.state.testNetId && this.props.testNetId !== 'ganache') {
      this.setState({ disable: true });
    } else if (this.props.testNetId !== this.state.testNetId) {
      this.setState({ disable: false });
    }
    if (error !== prevProps.error) {
      this.setState({ error: error });
    }
    if (this.props.testNetId !== this.state.testNetId) {
      this.setState({ testNetId: this.props.testNetId });
    }
    else if (deployedResult !== prevProps.deployedResult) {
      const deployedObj = JSON.parse(deployedResult);
      this.setState({ deployed: deployedObj, deployedAddress: deployedObj.contractAddress, disable: false });
    }
    else if ((this.state.gasSupply === 0 && gasEstimate !== this.state.gasSupply) || gasEstimate !== prevProps.gasEstimate) {
      this.setState({ gasSupply: gasEstimate, disable: false, gasEstimateToggle: false });
    }
  }
  private handleDeploy() {
    const { vscode, bytecode, abi } = this.props;
    const { gasSupply, constructorInput, testNetId } = this.state;
    this.setState({ error: null, deployed: {}, disable: true });
    vscode.postMessage({
      command: "run-deploy",
      payload: {
        abi,
        bytecode,
        params: constructorInput,
        gasSupply
      },
      testNetId
    });
  }
  private handleCall() {
<<<<<<< HEAD
    const { vscode, abi, currAccount } = this.props;
    const { gasSupply, methodName, deployedAddress, methodInputs, testNetId, payableAmount } = this.state;
    this.setState({ error: null });
=======
    const { vscode, abi, deployAccount } = this.props;
    const { gasSupply, methodName, deployedAddress, methodInputs, testNetId } = this.state;
    this.setState({ error: null, callFunctionToggle: true });
>>>>>>> 44af3570
    vscode.postMessage({
      command: "ganache-contract-method-call",
      payload: {
        abi,
        address: deployedAddress,
        methodName: methodName,
        params: JSON.parse(methodInputs),
        gasSupply,
        // TODO: add value supply in case of payable functions
        value: payableAmount,
        deployAccount: currAccount.checksumAddr ? currAccount.checksumAddr : currAccount.value
      },
      testNetId
    });
  }
  private handleGetGasEstimate() {
    const { vscode, bytecode, abi } = this.props;
    const { constructorInput, testNetId } = this.state;
    this.setState({ gasEstimateToggle: true });
    try {
      vscode.postMessage({
        command: "run-get-gas-estimate",
        payload: {
          abi,
          bytecode,
          params: constructorInput
        },
        testNetId
      });
    } catch (err) {
      this.setState({ error: err });
    }
  }
  private handleChange(event: any) {
    const { target: { name, value } } = event;
    // @ts-ignore
    this.setState({ [name]: value });
  }
  private handleConstructorInputChange(event: any) {
    const { constructorInput } = this.state;
    if (constructorInput.length > 3) {
      this.setState({ constructorInput: JSON.parse(event.target.value) });
    } else {
      const item = constructorInput[event.target.id];
      // @ts-ignore
      item['value'] = event.target.value;
      constructorInput[event.target.id] = item;
      this.setState({ constructorInput });
    }
  }
  private handleContractAddrInput(event: any) {
    this.setState({ deployedAddress: event.target.value });
  }
  private handleMethodnameInput(event: any) {
    this.setState({ callFunctionToggle: false });
    const { methodArray } = this.state;
    const methodName: string = event.target.value;
    // @ts-ignore
    if(methodName && methodArray.hasOwnProperty(methodName)) {
      this.setState({
        methodName,
        // @ts-ignore
        methodInputs: JSON.stringify(methodArray[methodName]['inputs'], null, '\t'),
        // @ts-ignore
        isPayable: (methodArray[methodName]['stateMutability'] === "payable") ? true : false
      });
    } else {
      this.setState({
        methodName: null,
        // @ts-ignore
        methodInputs: '',
        // @ts-ignore
        isPayable: false
      });
    }
  }
  private handleMethodInputs(event: any) {
    this.setState({ methodInputs: event.target.value });
  }
  public render() {
<<<<<<< HEAD
    const { gasSupply, error, constructorInput, deployed, methodName, methodInputs, deployedAddress, isPayable, payableAmount } = this.state;
=======
    const { gasSupply, error, constructorInput, deployed, methodName, methodInputs, deployedAddress, disable, gasEstimateToggle, callFunctionToggle } = this.state;
>>>>>>> 44af3570
    const { callResult, testNetId } = this.props;

    return (
      <div>
        <div>
          <form onSubmit={this.handleDeploy}>
            <div className="form-container">
              {
                (constructorInput && constructorInput.length > 0) &&
                <div>
                  {
                    (constructorInput.length <= 3) ?
                      <div>
                        {
                          constructorInput.map((x: object, index) => {
                            return (
                              <div className="constructorInput input-flex" style={{ marginTop: '10px', marginBottom: '10px' }}>
                                {/* 
                                // @ts-ignore */}
                                <label className="label_name">{x.name}:</label>
                                {/* 
                                // @ts-ignore */}
                                <input className="custom_input_css" type={x.type} placeholder={`${x.name} arguments (${x.type})`} id={index} name={x.name} onChange={(e) => this.handleConstructorInputChange(e)} />
                              </div>
                            );
                          })
                        }
                      </div> :
                      <div className="json_input_container" style={{ marginLeft: '-10px' }}>
                        <textarea className="json_input custom_input_css" value={JSON.stringify(constructorInput, null, '\t')} onChange={(e) => this.handleConstructorInputChange(e)}>
                        </textarea>
                      </div>
                  }
                </div>
              }
            </div>
            <div className="gas_supply">
              <label className="label_name" style={{ marginRight: '10px' }}>Gas Supply:</label>
              {
                (gasSupply > 0) ?
                  <input type="number" placeholder='click on "get gas estimate" ' className="input custom_input_css" value={gasSupply} id="deployGas" name="gasSupply" onChange={(e) => this.handleChange(e)} /> :
                  <input type="number" placeholder='click on "get gas estimate" ' className="input custom_input_css" value="" id="deployGas" name="gasSupply" onChange={(e) => this.handleChange(e)} />
              }
            </div>
            <div style={{ marginBottom: '5px' }}>
              {testNetId === 'ganache' ?
                <Button ButtonType="input" disabled={disable} value="Deploy" /> :
                <Button
                  disabled={disable}
                  onClick={this.props.openAdvanceDeploy}>
                  Advance Deploy
                </Button>
              }
            </div>
          </form>
          <div>
            <form onSubmit={this.handleGetGasEstimate}>
              <Button ButtonType="input" disabled={gasEstimateToggle} value="Get gas estimate" />
            </form>
          </div>
          <div>
            <form onSubmit={this.handleCall} className="form_align" >
              <input type="text" className="custom_input_css" placeholder='Enter contract address' style={{ marginRight: '5px' }} name="contractAddress" value={deployedAddress} onChange={this.handleContractAddrInput} />
              <input type="text" className="custom_input_css" placeholder='Enter contract function name' name="methodName" onChange={this.handleMethodnameInput} />
              {
                methodName !== '' && methodInputs !== '' && methodInputs !== '[]' &&
                <div className="json_input_container" style={{ marginTop: '10px' }}>
                  <textarea className="json_input custom_input_css" value={methodInputs} onChange={this.handleMethodInputs}></textarea>
                </div>
              }
<<<<<<< HEAD
              {isPayable &&
              <input type="number" className="custom_input_css" placeholder='Enter payable amount' style={{ margin: '5px' }} name="payableAmount" value={payableAmount} onChange={(e) =>this.handleChange(e)} />
              }
              <input type="submit" style={{ marginLeft: '10px' }} className="custom_button_css" value="Call function" />
=======
              <Button ButtonType="input" disabled={callFunctionToggle} value="Call function" />
>>>>>>> 44af3570
            </form>
          </div>
        </div>
        <div className="error_message">
          {
            error &&
            <div>
              <span className="contract-name inline-block highlight-success">
                Error Message:
            </span>
              <div>
                <pre className="large-code-error">{JSON.stringify(error)}</pre>
              </div>
            </div>
          }
        </div>
        {
          // @ts-ignore
          Object.entries(callResult).length > 0 &&
          <div className="call-result">
            <span>
              {/* 
              // @ts-ignore */}
              {(callResult || (callResult && callResult.callResult)) ? 'Call result:' : 'Call error:'}
            </span>
            <div>
              {/* TODO: add better way to show result and error */}
              {
                callResult &&
                <pre className="large-code">{ callResult }</pre>
              }
            </div>
          </div>
        }
        {
          Object.entries(deployed).length > 0 &&
          <div className="transaction_receipt">
            <span className="contract-name inline-block highlight-success">
              Transaction Receipt:
            </span>
            <div>
              <pre className="large-code">
                <JSONPretty id="json-pretty" data={deployed}></JSONPretty>
              </pre>
            </div>
          </div>
        }
      </div>
    );
  }
}

function mapStateToProps({ debugStore, compiledStore, accountStore }: any) {
  const { currAccount } = accountStore;
  const { testNetId } = debugStore;
  const { compiledresult, callResult } = compiledStore;
  return {
    testNetId,
    compiledResult: compiledresult,
    callResult,
    currAccount
  };
}

export default connect(mapStateToProps, {
  setCallResult
})(ContractDeploy);<|MERGE_RESOLUTION|>--- conflicted
+++ resolved
@@ -34,13 +34,10 @@
   methodInputs: string;
   testNetId: string;
   disable: boolean;
-<<<<<<< HEAD
   isPayable: boolean;
   payableAmount: any;
-=======
   gasEstimateToggle: boolean;
   callFunctionToggle: boolean;
->>>>>>> 44af3570
 }
 
 class ContractDeploy extends Component<IProps, IState> {
@@ -54,15 +51,11 @@
     methodArray: {},
     methodInputs: '',
     testNetId: '',
-<<<<<<< HEAD
-    disable: false,
     isPayable: false,
-    payableAmount: null
-=======
+    payableAmount: null,
     disable: true,
     gasEstimateToggle: false,
     callFunctionToggle: true
->>>>>>> 44af3570
   };
   constructor(props: IProps, state: IState) {
     super(props);
@@ -165,15 +158,9 @@
     });
   }
   private handleCall() {
-<<<<<<< HEAD
     const { vscode, abi, currAccount } = this.props;
     const { gasSupply, methodName, deployedAddress, methodInputs, testNetId, payableAmount } = this.state;
-    this.setState({ error: null });
-=======
-    const { vscode, abi, deployAccount } = this.props;
-    const { gasSupply, methodName, deployedAddress, methodInputs, testNetId } = this.state;
     this.setState({ error: null, callFunctionToggle: true });
->>>>>>> 44af3570
     vscode.postMessage({
       command: "ganache-contract-method-call",
       payload: {
@@ -254,11 +241,20 @@
     this.setState({ methodInputs: event.target.value });
   }
   public render() {
-<<<<<<< HEAD
-    const { gasSupply, error, constructorInput, deployed, methodName, methodInputs, deployedAddress, isPayable, payableAmount } = this.state;
-=======
-    const { gasSupply, error, constructorInput, deployed, methodName, methodInputs, deployedAddress, disable, gasEstimateToggle, callFunctionToggle } = this.state;
->>>>>>> 44af3570
+    const {
+      gasSupply,
+      error,
+      constructorInput,
+      deployed,
+      methodName,
+      methodInputs,
+      deployedAddress,
+      isPayable,
+      payableAmount,
+      disable,
+      gasEstimateToggle,
+      callFunctionToggle
+    } = this.state;
     const { callResult, testNetId } = this.props;
 
     return (
@@ -329,14 +325,11 @@
                   <textarea className="json_input custom_input_css" value={methodInputs} onChange={this.handleMethodInputs}></textarea>
                 </div>
               }
-<<<<<<< HEAD
               {isPayable &&
               <input type="number" className="custom_input_css" placeholder='Enter payable amount' style={{ margin: '5px' }} name="payableAmount" value={payableAmount} onChange={(e) =>this.handleChange(e)} />
               }
-              <input type="submit" style={{ marginLeft: '10px' }} className="custom_button_css" value="Call function" />
-=======
+              {/* <input type="submit" style={{ marginLeft: '10px' }} className="custom_button_css" value="Call function" /> */}
               <Button ButtonType="input" disabled={callFunctionToggle} value="Call function" />
->>>>>>> 44af3570
             </form>
           </div>
         </div>
