import React, { Component } from "react";
import "./ContractDeploy.css";
import JSONPretty from 'react-json-pretty';
import { connect } from "react-redux";

interface IProps {
<<<<<<< HEAD
    contractName: string;
    bytecode: any;
    abi: any;
    vscode: any;
    compiled: any;
    error: Error | null;
    gasEstimate: number;
    deployedResult: object;
    compiledResult: object;
=======
  contractName: string;
  bytecode: any;
  abi: any;
  vscode: any;
  compiled: any;
  error: Error | null;
  gasEstimate: number;
  deployedResult: string;
>>>>>>> f4d1d603
}
interface IState {
  constructorInput: object[];
  gasSupply: number;
  error: Error | null;
  deployed: object;
  methodName: string;
  deployedAddress: string;
  methodInputs: string;
}

class ContractDeploy extends Component<IProps, IState> {
  public state: IState = {
    constructorInput: [],
    gasSupply: 0,
    error: null,
    deployed: {},
    methodName: '',
    deployedAddress: '',
    methodInputs: ''
  };
  constructor(props: IProps, state: IState) {
    super(props);
    this.handleDeploy = this.handleDeploy.bind(this);
    this.handleCall = this.handleCall.bind(this);
    this.handleGetGasEstimate = this.handleGetGasEstimate.bind(this);
    this.handleChange = this.handleChange.bind(this);
    this.handleConstructorInputChange = this.handleConstructorInputChange.bind(this);
    this.handleMethodnameInput = this.handleMethodnameInput.bind(this);
    this.handleMethodInputs = this.handleMethodInputs.bind(this);
    this.handleContractAddrInput = this.handleContractAddrInput.bind(this);
  }

<<<<<<< HEAD
    componentDidMount() {
        this.setState({ deployed: this.props.compiledResult })
        const { abi } = this.props;
        for (var i in abi ) {
            if(abi[i].type === 'constructor' && abi[i].inputs.length > 0) {
                this.setState({ constructorInput: JSON.parse(JSON.stringify(abi[i].inputs)) });
                break;
            }
=======
  componentDidMount() {
    const { abi } = this.props;
    for (var i in abi ) {
      if(abi[i].type === 'constructor' && abi[i].inputs.length > 0) {
        const constructorInput = JSON.parse(JSON.stringify(abi[i].inputs));
        for(var i in constructorInput) {
          constructorInput[i]['value'] = "";
>>>>>>> f4d1d603
        }
        this.setState({ constructorInput: constructorInput });
        break;
      }
    }
  }
  componentDidUpdate(prevProps: any) {
    const { gasEstimate, deployedResult, error } = this.props;
    if(error !== prevProps.error) {
      this.setState({ error: error });
    }
    else if(deployedResult !== prevProps.deployedResult) {
      const deployedObj = JSON.parse(deployedResult);
      this.setState({ deployed: deployedObj, deployedAddress: deployedObj.contractAddress });
    }
    else if((this.state.gasSupply === 0 && gasEstimate !== this.state.gasSupply) || gasEstimate !== prevProps.gasEstimate) {
      this.setState({ gasSupply: gasEstimate });
    }

  }
  private handleDeploy() {
    const { vscode, bytecode, abi } = this.props;
    const { gasSupply, constructorInput } = this.state;
    this.setState({ error: null });
    vscode.postMessage({
     command: "run-deploy",
     payload: {
        abi,
        bytecode,
        params: constructorInput,
        gasSupply
      }
    });
  }
  private handleCall() {
    const { vscode, abi } = this.props;
    const { gasSupply, methodName, deployedAddress, methodInputs } = this.state;
    this.setState({ error: null });
    vscode.postMessage({
     command: "contract-method-call",
     payload: {
        abi,
        address: deployedAddress,
        methodName: methodName,
        params: JSON.parse(methodInputs),
        gasSupply
      }
    });
  }
  private handleGetGasEstimate() {
    const { vscode, bytecode, abi } = this.props;
    const { constructorInput } = this.state;
    try {
     vscode.postMessage({
      command: "run-get-gas-estimate",
      payload: {
       abi,
       bytecode,
       params: constructorInput
      }
     });
    } catch (err) {
     this.setState({ error: err });
    }
  }
  private handleChange(event: any) {
    this.setState({ gasSupply: event.target.value });
  }
  private handleConstructorInputChange(event: any) {
    const { constructorInput } = this.state;
    if(constructorInput.length > 3) {
      this.setState({ constructorInput: JSON.parse(event.target.value) });
    } else {
      const item = constructorInput[event.target.id];
      // @ts-ignore
      item['value'] = event.target.value;
      constructorInput[event.target.id] = item;
      this.setState({ constructorInput });
    }
  }
  private handleContractAddrInput(event: any) {
    this.setState({ deployedAddress: event.target.value });
  }
  private handleMethodnameInput(event: any) {
    const { abi } = this.props;
    for(var obj in abi) {
      // @ts-ignore
      if(abi[obj]['name'] == event.target.value) {
        var funcObj: object = abi[obj];
        this.setState({ methodName: event.target.value });
        // @ts-ignore
        for(var i in funcObj['inputs']) {
          // @ts-ignore
          funcObj['inputs'][i]['value'] = "";
        }
        // @ts-ignore
        this.setState({ methodInputs: JSON.stringify(funcObj['inputs'], null, '\t') });
        break;
      }
    }
    
  }
  private handleMethodInputs(event: any) {
    this.setState({ methodInputs: event.target.value });

  }
  public render() {
    const { gasSupply, error, constructorInput, deployed, methodName, methodInputs, deployedAddress } = this.state;
    return(
      <div>
        <div>
          <form onSubmit={this.handleDeploy}>
            <div className="form-container">
              {
                (constructorInput && constructorInput.length > 0) && (constructorInput.length <= 3) ?
                <div>
                  {
                    constructorInput.map((x: object, index) => {
                      return(
                        <div className="constructorInput">
                          {/* 
                            // @ts-ignore */}
                          <label className="label_name">{x.name}:</label>
                          {/* 
                            // @ts-ignore */}
                          <input className="input" type={x.type} placeholder={x.type} id={index} name={x.name} onChange={(e) => this.handleConstructorInputChange(e)}/>
                        </div>
<<<<<<< HEAD
                        <div className="button_group">
                            <input type="submit" value="Deploy" />
                        </div>
                    </form>
                    <div className="button_group">
                        <form onSubmit={this.handleGetGasEstimate}>
                            <input type="submit" value="Get gas estimate" />
                        </form>
                    </div>
                </div>
                <div className="error_message">
                    {
                        Object.keys(deployed).length !== 0 &&
                        <div>
                            <span className="contract-name inline-block highlight-success">
                                Transaction Receipt:
                            </span>
                            <div>
                                <pre className="large-code">
                                    <JSONPretty id="json-pretty" data={deployed}></JSONPretty>
                                </pre>
                            </div>
                        </div>
                    }
=======
                      )
                    })
                  }
                </div> :
                <div className="constructorInput">
                  <textarea className="textarea" value={JSON.stringify(constructorInput, null, '\t')} onChange={(e) => this.handleConstructorInputChange(e)}>
                  </textarea>
>>>>>>> f4d1d603
                </div>
              }
            </div>
            <div className="gas_supply">
              <label className="label_name">Gas Supply:</label>
              {
                (gasSupply > 0) ?
                <input type="number" className="input" value={gasSupply} id="deployGas" onChange={(e) => this.handleChange(e)}/> :
                <input type="number" className="input" value="" id="deployGas" onChange={(e) => this.handleChange(e)}/>
              }
            </div>
            <div className="button_group">
              <input type="submit" value="Deploy" />
            </div>
          </form>
          <div className="button_group">
            <form onSubmit={this.handleGetGasEstimate}>
              <input type="submit" value="Get gas estimate" />
            </form>
          </div>
          <div className="button_group">
            <form onSubmit={this.handleCall}>
              <input type="text" name="contractAddress" value={deployedAddress} onChange={this.handleContractAddrInput}/>
              <input type="text" name="methodName" onChange={this.handleMethodnameInput}/>
              {
                methodName !=='' && methodInputs !== '' &&
                <div className="constructorInput">
                  <textarea className="textarea" value={methodInputs} onChange={this.handleMethodInputs}></textarea> 
                </div>
              }
              <input type="submit" value="Call function" />
            </form>
          </div>
        </div>
        <div className="error_message">
          {
            Object.entries(deployed).length !== 0 &&
            <div>
              <span className="contract-name inline-block highlight-success">
                Transaction Receipt:
              </span>
              <div>
                <pre className="large-code">
                  <JSONPretty id="json-pretty" data={deployed}></JSONPretty>
                </pre>
              </div>
            </div>
          }
        </div>
        <div className="error_message">
        {
          error &&
          <div>
            <span className="contract-name inline-block highlight-success">
              Error Message:
            </span>
            <div>
              <pre className="large-code-error">{JSON.stringify(error)}</pre>
            </div>
          </div>
        }
        </div>
      </div>
    );
  }
}

function mapStateToProps(state: any) {
    return {
        compiledResult: state.compiledStore.compiledresult
    };
}

export default connect(mapStateToProps, { } )(ContractDeploy);<|MERGE_RESOLUTION|>--- conflicted
+++ resolved
@@ -4,7 +4,6 @@
 import { connect } from "react-redux";
 
 interface IProps {
-<<<<<<< HEAD
     contractName: string;
     bytecode: any;
     abi: any;
@@ -12,18 +11,8 @@
     compiled: any;
     error: Error | null;
     gasEstimate: number;
-    deployedResult: object;
+    deployedResult: string;
     compiledResult: object;
-=======
-  contractName: string;
-  bytecode: any;
-  abi: any;
-  vscode: any;
-  compiled: any;
-  error: Error | null;
-  gasEstimate: number;
-  deployedResult: string;
->>>>>>> f4d1d603
 }
 interface IState {
   constructorInput: object[];
@@ -57,24 +46,14 @@
     this.handleContractAddrInput = this.handleContractAddrInput.bind(this);
   }
 
-<<<<<<< HEAD
-    componentDidMount() {
-        this.setState({ deployed: this.props.compiledResult })
-        const { abi } = this.props;
-        for (var i in abi ) {
-            if(abi[i].type === 'constructor' && abi[i].inputs.length > 0) {
-                this.setState({ constructorInput: JSON.parse(JSON.stringify(abi[i].inputs)) });
-                break;
-            }
-=======
   componentDidMount() {
+    this.setState({ deployed: this.props.compiledResult })
     const { abi } = this.props;
     for (var i in abi ) {
       if(abi[i].type === 'constructor' && abi[i].inputs.length > 0) {
         const constructorInput = JSON.parse(JSON.stringify(abi[i].inputs));
         for(var i in constructorInput) {
           constructorInput[i]['value'] = "";
->>>>>>> f4d1d603
         }
         this.setState({ constructorInput: constructorInput });
         break;
@@ -202,32 +181,6 @@
                             // @ts-ignore */}
                           <input className="input" type={x.type} placeholder={x.type} id={index} name={x.name} onChange={(e) => this.handleConstructorInputChange(e)}/>
                         </div>
-<<<<<<< HEAD
-                        <div className="button_group">
-                            <input type="submit" value="Deploy" />
-                        </div>
-                    </form>
-                    <div className="button_group">
-                        <form onSubmit={this.handleGetGasEstimate}>
-                            <input type="submit" value="Get gas estimate" />
-                        </form>
-                    </div>
-                </div>
-                <div className="error_message">
-                    {
-                        Object.keys(deployed).length !== 0 &&
-                        <div>
-                            <span className="contract-name inline-block highlight-success">
-                                Transaction Receipt:
-                            </span>
-                            <div>
-                                <pre className="large-code">
-                                    <JSONPretty id="json-pretty" data={deployed}></JSONPretty>
-                                </pre>
-                            </div>
-                        </div>
-                    }
-=======
                       )
                     })
                   }
@@ -235,7 +188,6 @@
                 <div className="constructorInput">
                   <textarea className="textarea" value={JSON.stringify(constructorInput, null, '\t')} onChange={(e) => this.handleConstructorInputChange(e)}>
                   </textarea>
->>>>>>> f4d1d603
                 </div>
               }
             </div>
@@ -305,7 +257,7 @@
 
 function mapStateToProps(state: any) {
     return {
-        compiledResult: state.compiledStore.compiledresult
+      compiledResult: state.compiledStore.compiledresult
     };
 }
 
