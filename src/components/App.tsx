// @ts-ignore
import React, { Component } from "react";
import { connect } from "react-redux";
import {
  addTestResults,
  addFinalResultCallback,
  clearFinalResult
} from "../actions";
import "./App.css";
import ContractCompiled from "./ContractCompiled";
import ContractDeploy from "./ContractDeploy";
import Dropdown from "./Dropdown";
import CompilerVersionSelector from "./CompilerVersionSelector";
import TestDisplay from "./TestDisplay";
import DebugDisplay from "./DebugDisplay";

interface IProps {
  addTestResults: (result: any) => void;
  addFinalResultCallback: (result: any) => void;
  clearFinalResult: () => void;
  test: any;
}

interface IState {
  message: any[];
  compiled: any;
  error: Error | null;
  fileName: any;
  processMessage: string;
  availableVersions: any;
<<<<<<< HEAD
  gasEstimate: number;
  deployedResult: object;
=======
  txTrace: object
>>>>>>> 068a2ba6
}
interface IOpt {
  value: string;
  label: string;
}
// @ts-ignore
const vscode = acquireVsCodeApi(); // eslint-disable-line
class App extends Component<IProps, IState> {
  public state: IState;
  constructor(props: IProps) {
    super(props);
    this.state = {
      message: [],
      compiled: "",
      error: null,
      fileName: "",
      processMessage: "",
      availableVersions: "",
<<<<<<< HEAD
      gasEstimate: 0,
      deployedResult: {}
=======
      txTrace: {}
>>>>>>> 068a2ba6
    };
  }
  public componentDidMount() {
    window.addEventListener("message", event => {
      const { data } = event;

      if (data.compiled) {
        const compiled = JSON.parse(data.compiled);
        const fileName = Object.keys(compiled.sources)[0];

        if (compiled.errors && compiled.errors.length > 0) {
          this.setState({ message: compiled.errors });
        }
        this.setState({ compiled, fileName, processMessage: "" });
      }

      if (data.processMessage) {
        const { processMessage } = data;
        this.setState({
          fileName: "",
          compiled: "",
          processMessage,
          message: []
        });
      }

      if (data.versions) {
        this.setState({
          availableVersions: data.versions.releases,
          processMessage: ""
        });
      }

      if (data.resetTestState === "resetTestState") {
        this.props.clearFinalResult();
      }

      if (data._testCallback) {
        const result = data._testCallback;
        this.props.addTestResults(result);
      }
      if (data._finalCallback) {
        const result = data._finalCallback;
        this.props.addFinalResultCallback(result);
        this.setState({
          processMessage: ""
        });
      }
      if (data._importFileCb) {
        const result = data.result;
      }
<<<<<<< HEAD
      if(data.errors) {
        this.setState({ error: data.errors });
      }
      if(data.gasEstimate) {
        // @ts-ignore
        this.setState({ gasEstimate: data.gasEstimate });
      }
      if(data.deployedResult) {
        this.setState({ deployedResult: data.deployedResult.deployedResult });
      }
=======
      if (data.txTrace) {
        this.setState({ txTrace: data.txTrace });
      }

>>>>>>> 068a2ba6
      // TODO: handle error message
    });
  }
  public changeFile = (selectedOpt: IOpt) => {
    this.setState({ fileName: selectedOpt.value });
  };

  public getSelectedVersion = (version: any) => {
    vscode.postMessage({
      command: "version",
      version: version.value
    });
  };

  public render() {
    const {
      compiled,
      message,
      fileName,
      processMessage,
      availableVersions,
<<<<<<< HEAD
      error,
      gasEstimate,
      deployedResult
=======
      txTrace
>>>>>>> 068a2ba6
    } = this.state;
    
    
    return (
      <div className="App">
        <header className="App-header">
          <h1 className="App-title">ETHcode</h1>
        </header>
        <div className="instructions">
          <p>
            <pre className="hot-keys">ctrl+alt+c</pre> - Compile contracts
          </p>
          <p>
            <pre className="hot-keys">ctrl+alt+t</pre> - Run unit tests
          </p>
        </div>
        <DebugDisplay vscode={vscode} txTrace={txTrace}/>
        {availableVersions && (
          <CompilerVersionSelector
            getSelectedVersion={this.getSelectedVersion}
            availableVersions={availableVersions}
          />
        )}
        {compiled && Object.keys(compiled.sources).length > 0 && (
          <Dropdown
            files={Object.keys(compiled.sources)}
            changeFile={this.changeFile}
          />
        )}
        
        {this.props.test.testResults.length > 0 && <TestDisplay />}
        <p>
          {compiled && fileName && (
            <div className="compiledOutput">
              {Object.keys(compiled.contracts[fileName]).map(
                (contractName: string, i: number) => {
                  const bytecode =
                    compiled.contracts[fileName][contractName].evm.bytecode
                      .object;
                  const ContractABI =
                    compiled.contracts[fileName][contractName].abi;
                  return (
                    <div
                      id={contractName}
                      className="contract-container"
                      key={i}
                    >
                      {
                        <ContractCompiled
                          contractName={contractName}
                          bytecode={bytecode}
                          abi={ContractABI}
                          vscode={vscode}
                          compiled={compiled}
                          errors={error}
                        />
                      }
                    </div>
                  );
                }
              )}
            </div>
          )}
          {compiled && fileName && (
            <div className="compiledOutput">
              {
                Object.keys(compiled.contracts[fileName]).map((contractName: string, i: number) => {
                  const bytecode =
                      compiled.contracts[fileName][contractName].evm.bytecode
                        .object;
                    const ContractABI =
                      compiled.contracts[fileName][contractName].abi;
                  return(
                    <div
                      id={contractName}
                      className="contract-container"
                      key={i}
                    >
                      {
                        <ContractDeploy
                          contractName={contractName}
                          bytecode={bytecode}
                          abi={ContractABI}
                          vscode={vscode}
                          compiled={compiled}
                          error={error}
                          gasEstimate={gasEstimate}
                          deployedResult={deployedResult}
                        />
                      }
                    </div>
                  );

                })
              }
            </div>
          )}
          <div className="err_warning_container">
            {message.map((m, i) => {
              return (
                <div key={i}>
                  {m.severity === "warning" && (
                    <pre className="error-message yellow-text">
                      {m.formattedMessage}
                    </pre>
                  )}
                  {m.severity === "error" && (
                    <pre className="error-message red-text">
                      {m.formattedMessage}
                    </pre>
                  )}
                  {!m.severity && (
                    <pre className="error-message">{m.formattedMessage}</pre>
                  )}
                </div>
              );
            })}{" "}
          </div>
        </p>
        <pre className="processMessage">{processMessage}</pre>
      </div>
    );
  }
}

function mapStateToProps({ test }: any) {
  return {
    test
  };
}

export default connect(
  mapStateToProps,
  { addTestResults, addFinalResultCallback, clearFinalResult }
)(App);<|MERGE_RESOLUTION|>--- conflicted
+++ resolved
@@ -28,12 +28,9 @@
   fileName: any;
   processMessage: string;
   availableVersions: any;
-<<<<<<< HEAD
   gasEstimate: number;
   deployedResult: object;
-=======
   txTrace: object
->>>>>>> 068a2ba6
 }
 interface IOpt {
   value: string;
@@ -52,12 +49,9 @@
       fileName: "",
       processMessage: "",
       availableVersions: "",
-<<<<<<< HEAD
       gasEstimate: 0,
-      deployedResult: {}
-=======
+      deployedResult: {},
       txTrace: {}
->>>>>>> 068a2ba6
     };
   }
   public componentDidMount() {
@@ -109,7 +103,6 @@
       if (data._importFileCb) {
         const result = data.result;
       }
-<<<<<<< HEAD
       if(data.errors) {
         this.setState({ error: data.errors });
       }
@@ -120,12 +113,10 @@
       if(data.deployedResult) {
         this.setState({ deployedResult: data.deployedResult.deployedResult });
       }
-=======
       if (data.txTrace) {
         this.setState({ txTrace: data.txTrace });
       }
 
->>>>>>> 068a2ba6
       // TODO: handle error message
     });
   }
@@ -147,13 +138,10 @@
       fileName,
       processMessage,
       availableVersions,
-<<<<<<< HEAD
       error,
       gasEstimate,
-      deployedResult
-=======
+      deployedResult,
       txTrace
->>>>>>> 068a2ba6
     } = this.state;
     
     
