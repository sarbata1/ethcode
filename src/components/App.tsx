--- conflicted
+++ resolved
@@ -24,11 +24,6 @@
 
 import { Tab, Tabs, TabList, TabPanel } from 'react-tabs';
 import 'react-tabs/style/react-tabs.css';
-<<<<<<< HEAD
-import AccountsSelector from "./AccountsSelector";
-import Notifications from "./Notification";
-=======
->>>>>>> 175cb848
 
 interface IProps {
   addTestResults: (result: any) => void;
@@ -131,6 +126,7 @@
         var contractsArray = setSelectorOption(Object.keys(compiled.contracts[fileName]));
         var files = setFileSelectorOptions(Object.keys(compiled.sources))
         this.setState({
+          
           compiled,
           fileName,
           processMessage: "",
@@ -238,15 +234,9 @@
     });
   }
 
-<<<<<<< HEAD
-  componentDidUpdate(_: any, prevState: IState) {
-
-    if(this.props.accounts !== this.state.accounts) {
-=======
   componentDidUpdate(_: any) {
 
     if (this.props.accounts !== this.state.accounts) {
->>>>>>> 175cb848
       this.setState({
         accounts: this.props.accounts
       })
@@ -337,7 +327,6 @@
 
     return (
       <div className="App">
-        <Notifications />
         <header className="App-header">
           <h1 className="App-title">ETHcode</h1>
         </header>
