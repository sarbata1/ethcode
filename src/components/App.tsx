--- conflicted
+++ resolved
@@ -76,19 +76,11 @@
   const [gasEstimate, setGasEstimate] = useState(0);
   const [deployedResult, setDeployedResult] = useState("");
   const [tabIndex, setTabIndex] = useState(0);
-<<<<<<< HEAD
-  const [txTrace, setTxTrace] = useState([]);
-  const [accounts, setAccounts] = useState<any[]>([]);
-  const [selectorAccounts, setSelectorAccounts] = useState<IAccount[]>([]);
-  const [contracts, setContracts] = useState<any[]>([]);
-  const [files, setFiles] = useState<any[]>([]);
-=======
   const [txTrace, setTxTrace] = useState({});
   const [accounts, setAccounts] = useState<string[]>([]);
   const [selectorAccounts, setSelectorAccounts] = useState<Array<GroupedSelectorAccounts>>([]);
   const [contracts, setContracts] = useState<string[]>([]);
   const [files, setFiles] = useState<string[]>([]);
->>>>>>> f6c21a96
   const [currAccount, setCurrAccount] = useState<IAccount>();
   const [balance, setBalance] = useState<number>(props.accountBalance);
   const [transactionResult, setTransactionResult] = useState("");
