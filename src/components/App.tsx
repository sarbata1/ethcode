--- conflicted
+++ resolved
@@ -36,14 +36,9 @@
   processMessage: string;
   availableVersions: any;
   gasEstimate: number;
-<<<<<<< HEAD
-  deployedResult: object;
-  txTrace: object;
+  deployedResult: string;
+  txTrace: object,
   tabIndex: number
-=======
-  deployedResult: string;
-  txTrace: object
->>>>>>> f4d1d603
 }
 interface IOpt {
   value: string;
@@ -63,14 +58,9 @@
       processMessage: "",
       availableVersions: "",
       gasEstimate: 0,
-<<<<<<< HEAD
-      deployedResult: {},
+      deployedResult: "",
       txTrace: {},
       tabIndex: 1
-=======
-      deployedResult: "",
-      txTrace: {}
->>>>>>> f4d1d603
     };
   }
   public componentDidMount() {
