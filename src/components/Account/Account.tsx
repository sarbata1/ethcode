<<<<<<< HEAD
import React, { useEffect, useState } from "react";
import { connect, useSelector, useDispatch } from "react-redux";
import { Selector, Button, ButtonType } from "../common/ui";
import "./Account.css";
import { addNewAcc } from "../../actions";
import { IAccount, GroupedSelectorAccounts, GlobalStore } from "../../types";
import { useForm } from "react-hook-form";
=======
import React, { useEffect, useState } from 'react';
import { connect } from 'react-redux';
import { Selector, Button, ButtonType } from '../common/ui';
import './Account.css';
import { addNewAcc } from '../../actions';
import { IAccount, GroupedSelectorAccounts } from '../../types';
import { useForm } from 'react-hook-form';
>>>>>>> f0f8f8e9

type IProps = {
  accounts: Array<GroupedSelectorAccounts>;
  selectedAccount: (account: IAccount) => void;
  vscode: any;
  appRegistered: boolean;
  handleAppRegister: () => void;
};

type FormInputs = {
  accountFromAddress: string;
  accountToAddress: string;
  amount: number;
};

const Account: React.FC<IProps> = ({ vscode, accounts, appRegistered, selectedAccount, handleAppRegister }: IProps) => {
  const [balance, setBalance] = useState(0);
  const [publicAddress, setPublicAddress] = useState('');
  const [pvtKey, setPvtKey] = useState('');
  const [showButton, setShowButton] = useState(false);
  const [error, setError] = useState('');
  const [sendBtnDisable, setSendBtnDisable] = useState(false);
  const [msg, setMsg] = useState('');
  const { register, handleSubmit } = useForm<FormInputs>();

  // UseSelector to extract state elements.
  const { testNetId, currAccount, accountBalance } = useSelector((state: GlobalStore) => ({
    testNetId: state.debugStore.testNetId,
    currAccount: state.accountStore.currAccount,
    accountBalance: state.accountStore.accountBalance,
  }));

  // dispatch function to be called with the action
  const dispatch = useDispatch();

  useEffect(() => {
    window.addEventListener('message', async (event) => {
      const { data } = event;
      if (data.newAccount) {
        // TODO: Update account into redux
        const account: IAccount = {
          label: data.newAccount.pubAddr,
          value: data.newAccount.checksumAddr,
        };
        // calling addNewAcc inside dispatch
        dispatch(addNewAcc(account));
        setShowButton(false);
        setPublicAddress(account.label);
      } else if (data.pvtKey && data.pvtKey !== pvtKey) {
        // TODO: handle pvt key not found errors
        setPvtKey(data.pvtKey);
      } else if (data.error) {
        setError(data.error);
      }
      if (data.transactionResult) {
        setSendBtnDisable(false);
      }
    });
  }, []);

  useEffect(() => {
    setMsg('Success! Read privatekey.');
  }, [pvtKey]);

  useEffect(() => {
    if (accountBalance !== balance) {
      setBalance(accountBalance);
    }
  }, [accountBalance]);

  useEffect(() => {
    vscode.postMessage({
<<<<<<< HEAD
      command: "get-pvt-key",
=======
      command: 'get-pvt-key',
>>>>>>> f0f8f8e9
      payload: currAccount ? (currAccount.pubAddr ? currAccount.pubAddr : currAccount.value) : null,
    });
  }, [currAccount]);

  // generate keypair
  const handleGenKeyPair = () => {
    const password = '';
    try {
      vscode.postMessage({
        command: 'gen-keypair',
        payload: password,
      });
      setShowButton(true);
    } catch (err) {
      setShowButton(false);
    }
  };

  // delete keypair
  const deleteAccount = () => {
    try {
      vscode.postMessage({
        command: 'delete-keyPair',
        payload: currAccount.value,
      });
    } catch (err) {
      setError(err);
    }
  };

  // handle send ether
  const handleTransactionSubmit = (formData: FormInputs) => {
    setSendBtnDisable(true);
    try {
      if (testNetId === 'ganache') {
        const transactionInfo = {
          fromAddress: currAccount.checksumAddr ? currAccount.checksumAddr : currAccount.value,
          toAddress: formData.accountToAddress,
          amount: formData.amount,
        };
        vscode.postMessage({
          command: 'send-ether',
          payload: transactionInfo,
          testNetId,
        });
      } else {
        // Build unsigned transaction
        const transactionInfo = {
          from: currAccount.checksumAddr ? currAccount.checksumAddr : currAccount.value,
          to: formData.accountToAddress,
          value: formData.amount,
        };
        vscode.postMessage({
          command: 'send-ether-signed',
          payload: { transactionInfo, pvtKey },
          testNetId,
        });
      }
    } catch (err) {
      setError(err);
    }
  };

  const formatGroupLabel = (data: any) => (
    <div className="group-styles">
      <span>{data.label}</span>
      <span className="group-badge-style">{data.options.length}</span>
    </div>
  );

  return (
    <div className="account_container">
      <div className="account_row">
        <div className="label-container">
          <label className="label">App Status: {appRegistered ? 'Verified' : 'Not Verified'}</label>
        </div>
        <div className="input-container">
          <Button buttonType={ButtonType.Input} disabled={appRegistered} onClick={handleAppRegister}>
            Register App
          </Button>
        </div>
      </div>

      {/* Account Selection */}
      <div className="account_row">
        <div className="label-container">
          <label className="label">Select Account </label>
        </div>
        <div className="select-container">
          <Selector
            options={accounts}
            onSelect={selectedAccount}
            defaultValue={currAccount}
            formatGroupLabel={formatGroupLabel}
            placeholder="Select Accounts"
          />
        </div>
      </div>

      <div className="account_row">
        <div className="label-container">
          <label className="label">Account Balance </label>
        </div>
        <div className="input-container">
          <input className="input custom_input_css" value={balance} type="text" placeholder="account balance" />
        </div>
      </div>

      {/* Account Delete */}
      <div className="account_row">
        <div className="label-container" />
        <div className="input-container">
          <Button
            buttonType={ButtonType.Input}
            style={{
              background: '#fa4138',
              color: 'white',
              border: '1px solid #fa4138',
            }}
            onClick={deleteAccount}
          >
            Delete Account
          </Button>
        </div>
      </div>

      {/* Transfer Section */}
      <div className="account_row">
        <div className="label-container">
          <label className="header">Transfer Ether</label>
        </div>
      </div>

      <form onSubmit={handleSubmit(handleTransactionSubmit)}>
        <div className="account_row">
          <div className="label-container">
            <label className="label">From </label>
          </div>
          <div className="input-container">
            <input
              name="accountFromAddress"
              className="input custom_input_css"
              value={currAccount ? currAccount.value : '0x'}
              type="text"
              placeholder="from"
              ref={register}
            />
          </div>
        </div>

        <div className="account_row">
          <div className="label-container">
            <label className="label">To </label>
          </div>
          <div className="input-container">
            <input
              name="accountToAddress"
              className="input custom_input_css"
              type="text"
              placeholder="to"
              ref={register}
            />
          </div>
        </div>

        <div className="account_row">
          <div className="label-container">
            <label className="label">Amount </label>
          </div>
          <div className="input-container">
            <input className="input custom_input_css" type="text" name="amount" placeholder="amount" ref={register} />
          </div>
        </div>

        <div className="account_row">
          <div className="label-container" />
          <div className="input-container">
            <Button buttonType={ButtonType.Input} disabled={sendBtnDisable} style={{ marginLeft: '10px' }}>
              Send
            </Button>
          </div>
        </div>
      </form>

      {/* Account Create */}
      <div className="account_row">
        <div className="label-container">
          <label className="header">Account Creation </label>
        </div>
      </div>

      <div className="account_row">
        <div className="label-container">
          <label className="label">Create New Account </label>
        </div>
        <div className="input-container">
          {/* todo */}
          <Button buttonType={ButtonType.Input} disabled={showButton} onClick={handleGenKeyPair}>
            Genarate key pair
          </Button>
        </div>
      </div>

      <div className="account_row">
        <div className="label-container">
          <label className="label">Public key </label>
        </div>
        <div className="input-container">
          <input className="input custom_input_css" value={publicAddress || ''} type="text" placeholder="public key" />
        </div>
      </div>

      {/* Error Handle */}
      <div>
        {error && (
          <pre className="large-code" style={{ color: 'red' }}>
            {
              // @ts-ignore
              JSON.stringify(error)
            }
          </pre>
        )}
      </div>
    </div>
  );
};

export default Account;<|MERGE_RESOLUTION|>--- conflicted
+++ resolved
@@ -1,20 +1,10 @@
-<<<<<<< HEAD
-import React, { useEffect, useState } from "react";
-import { connect, useSelector, useDispatch } from "react-redux";
-import { Selector, Button, ButtonType } from "../common/ui";
-import "./Account.css";
-import { addNewAcc } from "../../actions";
-import { IAccount, GroupedSelectorAccounts, GlobalStore } from "../../types";
-import { useForm } from "react-hook-form";
-=======
 import React, { useEffect, useState } from 'react';
-import { connect } from 'react-redux';
+import { useSelector, useDispatch } from 'react-redux';
 import { Selector, Button, ButtonType } from '../common/ui';
 import './Account.css';
 import { addNewAcc } from '../../actions';
-import { IAccount, GroupedSelectorAccounts } from '../../types';
+import { IAccount, GroupedSelectorAccounts, GlobalStore } from '../../types';
 import { useForm } from 'react-hook-form';
->>>>>>> f0f8f8e9
 
 type IProps = {
   accounts: Array<GroupedSelectorAccounts>;
@@ -87,11 +77,7 @@
 
   useEffect(() => {
     vscode.postMessage({
-<<<<<<< HEAD
-      command: "get-pvt-key",
-=======
       command: 'get-pvt-key',
->>>>>>> f0f8f8e9
       payload: currAccount ? (currAccount.pubAddr ? currAccount.pubAddr : currAccount.value) : null,
     });
   }, [currAccount]);
