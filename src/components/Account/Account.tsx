--- conflicted
+++ resolved
@@ -1,4 +1,3 @@
-<<<<<<< HEAD
 import React, { useEffect, useState } from "react";
 import { connect } from "react-redux";
 import { Selector, Button } from "../common/ui";
@@ -6,15 +5,6 @@
 import { addNewAcc } from "../../actions";
 import { IAccount } from "../../types";
 import { useForm } from "react-hook-form";
-=======
-import React, { Component } from 'react';
-import { connect } from "react-redux";
-import { Selector } from '../common/ui';
-import './Account.css';
-import { addNewAcc } from '../../actions';
-import { IAccount } from '../../types';
-import { Button } from '../common/ui';
->>>>>>> 4eecdbc3
 
 interface IProps {
   accounts: IAccount[];
@@ -36,7 +26,6 @@
   amount: number;
 };
 
-<<<<<<< HEAD
 const Account = (props: IProps) => {
   const [balance, setBalance] = useState(0);
   const [publicAddress, setPublicAddress] = useState("");
@@ -44,53 +33,22 @@
   const [showButton, setShowButton] = useState(false);
   const [error, setError] = useState("");
   const [sendBtnDisable, setSendBtnDisable] = useState(false);
-=======
-class Account extends Component<IProps, IState> {
-  constructor(props: IProps) {
-    super(props);
-    this.state = {
-      balance: 0,
-      publicAddress: '',
-      pvtKey: '',
-      showButton: false,
-      transferAmount: 0,
-      error: '',
-      msg: '',
-      sendBtnDisable: false
-    };
-    this.handleGenKeyPair = this.handleGenKeyPair.bind(this);
-    this.handleTransactionSubmit = this.handleTransactionSubmit.bind(this);
-  }
->>>>>>> 4eecdbc3
 
   const { register, handleSubmit } = useForm<FormInputs>();
   const { addNewAcc, accountBalance, vscode, currAccount, accounts, appRegistered } = props;
 
-<<<<<<< HEAD
   useEffect(() => {
     window.addEventListener("message", async (event) => {
-=======
-    window.addEventListener("message", async event => {
->>>>>>> 4eecdbc3
       const { data } = event;
       if (data.newAccount) {
         // TODO: Update account into redux
         const account: IAccount = { label: data.newAccount.pubAddr, value: data.newAccount.checksumAddr };
         addNewAcc(account);
-<<<<<<< HEAD
         setShowButton(false);
         setPublicAddress(account.label);
       } else if (data.pvtKey && data.pvtKey !== pvtKey) {
         // TODO: handle pvt key not found errors
         setPvtKey(data.pvtKey);
-=======
-        this.setState({ showButton: false, publicAddress: account.label });
-      } else if (data.pvtKey && (data.pvtKey !== this.state.pvtKey)) {
-        // TODO: handle pvt key not found errors
-        this.setState({ pvtKey: data.pvtKey }, () => {
-          this.setState({ msg: 'process finshed' });
-        });
->>>>>>> 4eecdbc3
       } else if (data.error) {
         setError(data.error);
       }
@@ -103,21 +61,10 @@
 
   useEffect(() => {
     if (accountBalance !== balance) {
-<<<<<<< HEAD
       setBalance(accountBalance);
     }
     // eslint-disable-next-line react-hooks/exhaustive-deps
   }, [accountBalance]);
-=======
-      this.setState({ balance: accountBalance });
-    }
-    if (currAccount !== prevProps.currAccount) {
-      // get private key for corresponding public key
-      vscode.postMessage({ command: "get-pvt-key", payload: currAccount.pubAddr ? currAccount.pubAddr : currAccount.value });
-    }
-
-  }
->>>>>>> 4eecdbc3
 
   useEffect(() => {
     vscode.postMessage({
@@ -131,15 +78,9 @@
     props.getSelectedAccount(account);
   };
   // generate keypair
-<<<<<<< HEAD
   const handleGenKeyPair = () => {
     const { vscode } = props;
     const password = "";
-=======
-  private handleGenKeyPair() {
-    const { vscode } = this.props;
-    let password = "";
->>>>>>> 4eecdbc3
     try {
       vscode.postMessage({
         command: "gen-keypair",
@@ -149,12 +90,8 @@
     } catch (err) {
       setShowButton(false);
     }
-<<<<<<< HEAD
   };
 
-=======
-  }
->>>>>>> 4eecdbc3
   // delete keypair
   const deleteAccount = () => {
     const { vscode, currAccount } = props;
@@ -177,13 +114,8 @@
       if (testNetId === "ganache") {
         const transactionInfo = {
           fromAddress: currAccount.checksumAddr ? currAccount.checksumAddr : currAccount.value,
-<<<<<<< HEAD
           toAddress: formData.accountToAddress,
           amount: formData.amount,
-=======
-          toAddress: data.get("toAddress"),
-          amount: data.get("amount")
->>>>>>> 4eecdbc3
         };
         vscode.postMessage({
           command: "send-ether",
@@ -194,13 +126,8 @@
         // Build unsigned transaction
         const transactionInfo = {
           from: currAccount.checksumAddr ? currAccount.checksumAddr : currAccount.value,
-<<<<<<< HEAD
           to: formData.accountToAddress,
           value: formData.amount,
-=======
-          to: data.get("toAddress"),
-          value: data.get("amount")
->>>>>>> 4eecdbc3
         };
         vscode.postMessage({
           command: "send-ether-signed",
@@ -226,7 +153,6 @@
         </div>
       </div>
 
-<<<<<<< HEAD
       {/* Account Selection */}
       <div className="account_row">
         <div className="label-container">
@@ -290,27 +216,13 @@
               placeholder="from"
               ref={register}
             />
-=======
-    return (
-      <div className="account_container">
-
-        {
-        <div className="account_row">
-           <div className="label-container">
-            <label className="label">App Status: {appRegistered ? "Verified" : "Not Verified" } </label>
-          </div>
-          <div className="input-container">
-            <Button disabled={appRegistered} onClick={this.props.handleAppRegister}>Register App</Button>
->>>>>>> 4eecdbc3
-          </div>
-        </div>
-        }
+          </div>
+        </div>
 
         <div className="account_row">
           <div className="label-container">
             <label className="label">To </label>
           </div>
-<<<<<<< HEAD
           <div className="input-container">
             <input
               name="accountToAddress"
@@ -319,14 +231,6 @@
               placeholder="to"
               ref={register}
             />
-=======
-          <div className="select-container">
-            <Selector
-              options={accounts}
-              getSelectedOption={this.getSelectedAccount}
-              defaultValue={currAccount}
-              placeholder='Select Accounts' />
->>>>>>> 4eecdbc3
           </div>
         </div>
 
@@ -342,20 +246,7 @@
         <div className="account_row">
           <div className="label-container"></div>
           <div className="input-container">
-<<<<<<< HEAD
             <Button ButtonType="input" disabled={sendBtnDisable} style={{ marginLeft: "10px" }} value="Send" />
-=======
-            <button
-              className="acc-button custom_button_css"
-              style={{
-                background: '#fa4138',
-                color: 'white',
-                border: '1px solid #fa4138'
-              }}
-              onClick={this.deleteAccount}>
-              Delete Account
-            </button>
->>>>>>> 4eecdbc3
           </div>
         </div>
       </form>
@@ -367,7 +258,6 @@
         </div>
       </div>
 
-<<<<<<< HEAD
       <div className="account_row">
         <div className="label-container">
           <label className="label">Create New Account </label>
@@ -377,91 +267,15 @@
           <Button disabled={showButton} onClick={handleGenKeyPair}>
             Genarate key pair
           </Button>
-=======
-        <form onSubmit={this.handleTransactionSubmit}>
-          <div className="account_row">
-            <div className="label-container">
-              <label className="label">From </label>
-            </div>
-            <div className="input-container">
-              <input className="input custom_input_css" value={currAccount.label} type="text" placeholder="from" />
-            </div>
-          </div>
-
-          <div className="account_row">
-            <div className="label-container">
-              <label className="label">To </label>
-            </div>
-            <div className="input-container">
-              <input className="input custom_input_css" name="toAddress" type="text" placeholder="to" />
-            </div>
-          </div>
-
-          <div className="account_row">
-            <div className="label-container">
-              <label className="label">Amount </label>
-            </div>
-            <div className="input-container">
-              <input className="input custom_input_css" type="text" name="amount" placeholder="amount" />
-            </div>
-          </div>
-
-          <div className="account_row">
-            <div className="label-container"></div>
-            <div className="input-container">
-              <Button ButtonType="input" disabled={sendBtnDisable} style={{ marginLeft: '10px' }} value="Send" />
-            </div>
-          </div>
-        </form>
-
-        {/* Account Create */}
-        <div className="account_row">
-          <div className="label-container">
-            <label className="header">Account Creation </label>
-          </div>
-        </div>
-
-        <div className="account_row">
-          <div className="label-container">
-            <label className="label">Create New Account </label>
-          </div>
-          <div className="input-container">
-            {/* todo */}
-            <Button disabled={showButton} onClick={this.handleGenKeyPair}>Genarate key pair</Button>
-          </div>
->>>>>>> 4eecdbc3
-        </div>
-      </div>
-
-<<<<<<< HEAD
+        </div>
+      </div>
+
       <div className="account_row">
         <div className="label-container">
           <label className="label">Public key </label>
         </div>
         <div className="input-container">
           <input className="input custom_input_css" value={publicAddress || ""} type="text" placeholder="public key" />
-=======
-        <div className="account_row">
-          <div className="label-container">
-            <label className="label">Public key </label>
-          </div>
-          <div className="input-container">
-            <input className="input custom_input_css" value={publicAddress ? publicAddress : ''} type="text" placeholder="public key" />
-          </div>
-        </div>
-
-        {/* Error Handle */}
-        <div>
-          {
-            error &&
-            <pre className="large-code" style={{ color: 'red' }}>
-              {
-                // @ts-ignore
-                JSON.stringify(error)
-              }
-            </pre>
-          }
->>>>>>> 4eecdbc3
         </div>
       </div>
 
