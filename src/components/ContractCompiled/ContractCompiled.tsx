--- conflicted
+++ resolved
@@ -9,11 +9,15 @@
   compiled: any;
   errors: any;
 }
-class ContractCompiled extends Component<IProps> {
+
+interface IState {
+  gasSupply: number;
+  error: Error;
+}
+
+class ContractCompiled extends Component<IProps, IState> {
   constructor(props: IProps) {
     super(props);
-<<<<<<< HEAD
-=======
     this.handleDeploy = this.handleDeploy.bind(this);
     this.handleGetGasEstimate = this.handleGetGasEstimate.bind(this);
   }
@@ -31,7 +35,7 @@
         }
       });
     } catch (err) {
-      this.setState({ errors: err });
+      this.setState({ error: err });
     }
   }
 
@@ -46,20 +50,17 @@
         }
       });
     } catch (err) {
-      this.setState({ errors: err });
+      this.setState({ error: err });
     }
   }
 
   handleChange(event: any) {
     this.setState({ gasSupply: event.target.value });
->>>>>>> f0d81d73
   }
   
   public render() {
     const { contractName, bytecode, abi } = this.props;
-    console.log("after compilation")
-    console.dir(bytecode)
-    console.log(typeof abi);
+    const { gasSupply, error } = this.state;
     return (
       <div>
         <span className="contract-name inline-block highlight-success">
@@ -71,8 +72,6 @@
         <div className="abi-definition">
           <pre className="large-code">{JSON.stringify(abi)}</pre>
         </div>
-<<<<<<< HEAD
-=======
         <div>
           <form onSubmit={this.handleDeploy}>
             <label>
@@ -87,13 +86,12 @@
         </div>
         <div>
           {
-            errors &&
+            error &&
             <div>
-              {errors}
+              {error}
             </div>
           }
         </div>
->>>>>>> f0d81d73
       </div>
     );
   }
