--- conflicted
+++ resolved
@@ -8,7 +8,6 @@
   abi: ABIDescription;
 }
 
-<<<<<<< HEAD
 const ContractCompiled = (props: IProps) => {
   const { contractName, bytecode, abi } = props;
   const [error] = useState(null);
@@ -17,42 +16,6 @@
       <span className="contract-name inline-block highlight-success">Contract Name: {contractName}</span>
       <div className="byte-code">
         <pre className="large-code">{JSON.stringify(bytecode)}</pre>
-=======
-interface IState {
-  error: Error | null;
-}
-
-class ContractCompiled extends Component<IProps, IState> {
-  constructor(props: IProps) {
-    super(props);
-    this.state = {
-      error: null
-    };
-  }
-
-  public render() {
-    const { contractName, bytecode, abi } = this.props;
-    const { error } = this.state;
-    return (
-      <div>
-        <span className="contract-name inline-block highlight-success">
-          Contract Name: {contractName}
-        </span>
-        <div className="byte-code">
-          <pre className="large-code">{JSON.stringify(bytecode)}</pre>
-        </div>
-        <div className="abi-definition">
-          <pre className="large-code">{JSON.stringify(abi)}</pre>
-        </div>
-        <div>
-          {
-            error &&
-            <div>
-              {error}
-            </div>
-          }
-        </div>
->>>>>>> 4eecdbc3
       </div>
       <div className="abi-definition">
         <pre className="large-code">{JSON.stringify(abi)}</pre>
