import * as path from "path";
// @ts-ignore
import * as vscode from "vscode";
import { fork, ChildProcess } from "child_process";
import { ISources } from "./types";
import * as uuid from "uuid/v1";
import axios from "axios";
// @ts-ignore
var jwtToken: any;

function getToken() {
  return new Promise(async (resolve, reject) => {
    try {
      // @ts-ignore
      const config = await vscode.workspace.getConfiguration('launch', vscode.workspace.workspaceFolders[0].uri);

<<<<<<< HEAD
      const token = !config.get("ethcodeToken");

      if (token) {
=======
      if (config.get("config")) {
>>>>>>> 175cb848
        const machineID = uuid();
        const url = `https://auth.ethco.de/getToken/${machineID}`;
        const { data } = await axios.get(url);
        const value = { "machineID": machineID, "token": data.token }
        config.update("ethcodeToken", value);
        jwtToken = data.token;
        resolve(data.token);
      } else {
        // @ts-ignore
        jwtToken = await config.get("ethcodeToken").token;
        resolve(jwtToken);
      }
    } catch (error) {
      reject();
    }
  });
}

function success(msg: string) {
  vscode.window.showInformationMessage(msg, 'Success')
}

function warning(msg: string) {
  vscode.window.showWarningMessage(msg, 'Warning')
}
function error(msg: string) {
  vscode.window.showErrorMessage(msg, 'Error')
}

export function activate(context: vscode.ExtensionContext) {
  context.subscriptions.push(
    vscode.commands.registerCommand("ethcode.activate", () => {
      ReactPanel.createOrShow(context.extensionPath);
      success('welcome to Ethcode')
    })
  );
  context.subscriptions.push(
    vscode.commands.registerCommand("ethcode.compile", () => {
      if (!ReactPanel.currentPanel) {
        return;
      }
      const fileName = vscode.window.activeTextEditor
        ? vscode.window.activeTextEditor.document.fileName
        : undefined;
      const editorContent = vscode.window.activeTextEditor
        ? vscode.window.activeTextEditor.document.getText()
        : undefined;
      ReactPanel.currentPanel.sendCompiledContract(
        context,
        editorContent,
        fileName
      );
    }),
    vscode.commands.registerCommand("ethcode.runTest", () => {
      if (!ReactPanel.currentPanel) {
        return;
      }
      const fileName = vscode.window.activeTextEditor
        ? vscode.window.activeTextEditor.document.fileName
        : undefined;
      const editorContent = vscode.window.activeTextEditor
        ? vscode.window.activeTextEditor.document.getText()
        : undefined;
      ReactPanel.currentPanel.sendTestContract(editorContent, fileName);
    })
  );
}

/**
 * Manages react webview panels
 */
class ReactPanel {
  /**
   * Track the currently panel. Only allow a single panel to exist at a time.
   */
  public static currentPanel: ReactPanel | undefined;

  private static readonly viewType = "ethcode";

  private readonly _panel: vscode.WebviewPanel;
  private readonly _extensionPath: string;
  private _disposables: vscode.Disposable[] = [];
  // @ts-ignore
  private version: string;

  private constructor(extensionPath: string, column: vscode.ViewColumn) {
    this._extensionPath = extensionPath;

    // Create and show a new webview panel
    this._panel = vscode.window.createWebviewPanel(ReactPanel.viewType, "ETHcode", column,
      {
        // Enable javascript in the webview
        enableScripts: true,

        // And restric the webview to only loading content from our extension's `media` directory.
        localResourceRoots: [
          vscode.Uri.file(path.join(this._extensionPath, "build"))
        ]
      }
    );

    // Set the webview's initial html content
    this._panel.webview.html = this._getHtmlForWebview();

    // Listen for when the panel is disposed
    // This happens when the user closes the panel or when the panel is closed programatically
    this._panel.onDidDispose(() => this.dispose(), null, this._disposables);

    // Handle messages from the webview
    this._panel.webview.onDidReceiveMessage(
      (message: any) => {
        if (message.command === 'version') {
          this.version = message.version;
        } else if (message.command === 'run-deploy') {
          this.runDeploy(message.payload, message.testNetId);
        } else if (message.command === 'contract-method-call') {
          this.runContractCall(message.payload, message.testNetId);
        } else if (message.command === 'run-get-gas-estimate') {
          this.runGetGasEstimate(message.payload, message.testNetId);
        } else if (message.command === 'debugTransaction') {
          this.debug(message.txHash, message.testNetId);
        } else if (message.command === 'get-balance') {
          this.getBalance(message.account);
        } else if (message.command === 'run-genToken') {
          getToken().catch(error => {
            console.error(error);
          }).finally(() => {
            if (ReactPanel.currentPanel) {
              ReactPanel.currentPanel.getAccounts();
            } else {
              try {
                ReactPanel.currentPanel = new ReactPanel(extensionPath, column || vscode.ViewColumn.One);
                ReactPanel.currentPanel.getAccounts();
              } catch (error) {
                console.error(error);
              }
            }
          })
        }
      },
      null,
      this._disposables
    );
  }

  public static createOrShow(extensionPath: string) {
    const column = vscode.window.activeTextEditor ? -2 : undefined;

    // If we already have a panel, show it.
    // Otherwise, create a new panel.
    if (ReactPanel.currentPanel) {
      try {
        ReactPanel.currentPanel.getCompilerVersion();
        ReactPanel.currentPanel.version = "latest";
        ReactPanel.currentPanel._panel.reveal(column);
        ReactPanel.currentPanel.checkFileName();
      } catch (error) {
        console.error(error);
      }
    } else {
      try {
        ReactPanel.currentPanel = new ReactPanel(extensionPath, column || vscode.ViewColumn.One);
        ReactPanel.currentPanel.version = "latest";
        ReactPanel.currentPanel.getCompilerVersion();
        ReactPanel.currentPanel.checkFileName();
      } catch (error) {
        console.error(error);
      }
    }
  }

  public checkFileName() {
    vscode.window.onDidChangeActiveTextEditor(changeEvent => {
      // @ts-ignore
      const panelName = changeEvent._documentData._uri.fsPath;

      const regexVyp = /([a-zA-Z0-9\s_\\.\-\(\):])+(.vy|.v.py|.vyper.py)$/g;
      const regexSol = /([a-zA-Z0-9\s_\\.\-\(\):])+(.sol|.solidity)$/g;

      // @ts-ignore
      if (panelName.match(regexVyp) && panelName.match(regexVyp).length > 0) {
        // @ts-ignore
        this._panel.webview.postMessage({ fileType: 'vyper' });
        // @ts-ignore
      } else if (panelName.match(regexSol) && panelName.match(regexSol).length > 0) {
        // @ts-ignore
        this._panel.webview.postMessage({ fileType: 'solidity' });
      } else {
        this._panel.webview.postMessage({ fileType: 'none' });
      }
    });
  }

  private createWorker(): ChildProcess {
    // enable --inspect for debug
    // return fork(path.join(__dirname, "worker.js"), [], {
    //   execArgv: ["--inspect=" + (process.debugPort + 1)]
    // });
    return fork(path.join(__dirname, "worker.js"));
  }
  private createVyperWorker(): ChildProcess {
    // enable --inspect for debug
    // return fork(path.join(__dirname, "vyp-worker.js"), [], {
    //   execArgv: ["--inspect=" + (process.debugPort + 1)]
    // });
    return fork(path.join(__dirname, "vyp-worker.js"));
  }
  private invokeSolidityCompiler(context: vscode.ExtensionContext, sources: ISources): void {
    // solidity compiler code goes bellow
    var input = {
      language: "Solidity",
      sources,
      settings: {
        outputSelection: {
          "*": {
            "*": ["*"]
          }
        }
      }
    };
    // child_process won't work because of debugging issue if launched with F5
    // child_process will work when launched with ctrl+F5
    // more on this - https://github.com/Microsoft/vscode/issues/40875
    const solcWorker = this.createWorker();
    console.dir("WorkerID: ", solcWorker.pid);
    console.dir("Compiling with solidity version ", this.version);
    // Reset Components State before compilation
    this._panel.webview.postMessage({ processMessage: "Compiling..." });
    solcWorker.send({
      command: "compile",
      payload: input,
      version: this.version
    });
    solcWorker.on("message", (m: any) => {
      if (m.data && m.path) {
        sources[m.path] = {
          content: m.data.content
        };
        solcWorker.send({
          command: "compile",
          payload: input,
          version: this.version
        });
      }
      if (m.compiled) {
        context.workspaceState.update("sources", JSON.stringify(sources));
        this._panel.webview.postMessage({ compiled: m.compiled, sources, newCompile: true, testPanel: 'main' });
        solcWorker.kill();
      }
      if (m.processMessage) {
        this._panel.webview.postMessage({ processMessage: m.processMessage });
      }
    });
    solcWorker.on("error", (error: Error) => {
      console.log("%c Compile worker process exited with error" + `${error.message}`, "background: rgba(36, 194, 203, 0.3); color: #EF525B");
    });
    solcWorker.on("exit", (code: number, signal: string) => {
      console.log("%c Compile worker process exited with " + `code ${code} and signal ${signal}`, "background: rgba(36, 194, 203, 0.3); color: #EF525B");
      this._panel.webview.postMessage({ message: `Error code ${code} : Error signal ${signal}` });
    });
  }
  private invokeVyperCompiler(context: vscode.ExtensionContext, sources: ISources): void {
    const vyperWorker = this.createVyperWorker();
    console.dir("WorkerID: ", vyperWorker.pid);
    console.dir("Compiling with vyper compiler version ", this.version);
    this._panel.webview.postMessage({ processMessage: "Compiling..." });
    vyperWorker.send({
      command: "compile",
      source: sources,
      version: this.version
    });
    vyperWorker.on('message', (m) => {
      if (m.error) {
        error(m.error)
      }
      if (m.compiled) {
        context.workspaceState.update("sources", JSON.stringify(sources));

        this._panel.webview.postMessage({ compiled: m.compiled, sources });
        vyperWorker.kill();
      }
      if (m.processMessage) {
        this._panel.webview.postMessage({ processMessage: m.processMessage });
      }
    });
  }
  private debug(txHash: string, testNetId: string): void {
    const debugWorker = this.createWorker();
    console.dir("WorkerID: ", debugWorker.pid);
    console.dir("Debugging transaction with remix-debug...");
    debugWorker.on("message", (m: any) => {
      try {
        this._panel.webview.postMessage({ txTrace: JSON.parse(m.debugResp) });
      } catch (error) {
        this._panel.webview.postMessage({ traceError: m.debugResp });
      }
    });
    debugWorker.send({ command: "debug-transaction", payload: txHash, testnetId: testNetId });
  }
  // Deploy contracts
  private runDeploy(payload: any, testNetId: string) {
    const deployWorker = this.createWorker();
    deployWorker.on("message", (m: any) => {
      if (m.error) {
        this._panel.webview.postMessage({ errors: m.error });
      }
      else {
        this._panel.webview.postMessage({ deployedResult: m });
      }
    });
    deployWorker.send({ command: "deploy-contract", payload, jwtToken, testnetId: testNetId });
  }
  // get accounts
  public getAccounts() {
    const accountsWorker = this.createWorker();
    accountsWorker.on("message", (m: any) => {
      if (m.error) {
        error(m.error.details);
        if (m.error.code === 15 || m.error.code === 16) {
          getToken()
          this.getAccounts()
        }
      }
      this._panel.webview.postMessage({ fetchAccounts: m });
    })
    accountsWorker.send({ command: "get-accounts", jwtToken });
  }
  // get balance of a particular account
  private getBalance(account: string) {
    const balanceWorker = this.createWorker();
    balanceWorker.on("message", (m: any) => {
      this._panel.webview.postMessage({ balance: m.balance });
    })
    balanceWorker.send({ command: "get-balance", account: account, jwtToken });
  }
  // Call contract method
  private runContractCall(payload: any, testNetId: string) {
    const callWorker = this.createWorker();
    callWorker.on("message", (m: any) => {
      this._panel.webview.postMessage({ callResult: m });
    })
    callWorker.send({ command: "contract-method-call", payload, jwtToken, testnetId: testNetId });
  }
  // Get gas estimates
  private runGetGasEstimate(payload: any, testNetId: string) {
    const deployWorker = this.createWorker();

    deployWorker.on("message", (m: any) => {
      if (m.error) {
        this._panel.webview.postMessage({ errors: m.error });
      }
      else {
        this._panel.webview.postMessage({ gasEstimate: m.gasEstimate });
      }
    });
    deployWorker.send({ command: "get-gas-estimate", payload, jwtToken, testnetId: testNetId });
  }
  private sendEther(payload: any, testNetId: string) {
    const sendEtherWorker = this.createWorker();
    sendEtherWorker.on("message", (m: any) => {
      this._panel.webview.postMessage({ transactionResult: m.transactionResult });
    });
    sendEtherWorker.send({ command: "send-ether", transactionInfo: payload, jwtToken, testnetId: testNetId });
  }
  public sendCompiledContract(context: vscode.ExtensionContext, editorContent: string | undefined, fn: string | undefined) {
    // send JSON serializable compiled data
    const sources: ISources = {};
    if (fn) {
      sources[fn] = {
        content: editorContent
      };
      context.workspaceState.update("sources", JSON.stringify(sources));
      var re = /(?:\.([^.]+))?$/;
      const regexVyp = /([a-zA-Z0-9\s_\\.\-\(\):])+(.vy|.v.py|.vyper.py)$/g;
      const regexSol = /([a-zA-Z0-9\s_\\.\-\(\):])+(.sol|.solidity)$/g;
      // @ts-ignore
      if (fn.match(regexVyp) && fn.match(regexVyp).length > 0) {
        // invoke vyper compiler
        this.invokeVyperCompiler(context, sources);
        // @ts-ignore
      } else if (fn.match(regexSol) && fn.match(regexSol).length > 0) {
        // invoke solidity compiler
        this.invokeSolidityCompiler(context, sources);
      } else {
        throw new Error("No matching file found!");
      }
    }
  }

  public sendTestContract(editorContent: string | undefined, fn: string | undefined) {
    const sources: ISources = {};
    if (fn) {
      sources[fn] = {
        content: editorContent
      };
    }
    const solcWorker = this.createWorker();
    this._panel.webview.postMessage({ resetTestState: "resetTestState" });
    this._panel.webview.postMessage({
      processMessage: "Running unit tests..."
    });
    solcWorker.send({ command: "run-test", payload: JSON.stringify(sources) });
    solcWorker.on("message", (m: any) => {
      if (m.data && m.path) {
        sources[m.path] = {
          content: m.data.content
        };
        solcWorker.send({
          command: "run-test",
          payload: JSON.stringify(sources)
        });
      }
      if (m.utResp) {
        const res = JSON.parse(m.utResp.result);
        if (res.type) {
          this._panel.webview.postMessage({ _testCallback: res, testPanel: 'test' });
        } else {
          this._panel.webview.postMessage({ _finalCallback: res, testPanel: 'test' });
          solcWorker.kill();
        }
      }
    });
    solcWorker.on("exit", () => {
      console.dir("Tests worker exited");
    });
  }


  public dispose() {
    ReactPanel.currentPanel = undefined;

    // Clean up our resources
    this._panel.dispose();

    while (this._disposables.length) {
      const x = this._disposables.pop();
      if (x) {
        x.dispose();
      }
    }
  }

  public getCompilerVersion() {
    const solcWorker = this.createWorker();
    solcWorker.send({ command: "fetch_compiler_verison" });
    this._panel.webview.postMessage({
      processMessage: "Fetching Compiler Versions..."
    });

    solcWorker.on("message", (m: any) => {
      if (m.versions) {
        const { versions } = m;
        this._panel.webview.postMessage({ versions });
        this._panel.webview.postMessage({ processMessage: "" });
        solcWorker.kill();
      }
    });
    solcWorker.on("error", (error: Error) => {
      console.log(
        "%c getVersion worker process exited with error" + `${error.message}`,
        "background: rgba(36, 194, 203, 0.3); color: #EF525B"
      );
    });
    solcWorker.on("exit", (code: number, signal: string) => {
      console.log(
        "%c getVersion worker process exited with " +
        `code ${code} and signal ${signal}`,
        "background: rgba(36, 194, 203, 0.3); color: #EF525B"
      );
      this._panel.webview.postMessage({
        message: `Error code ${code} : Error signal ${signal}`
      });
    });
  }

  private _getHtmlForWebview() {
    const manifest = require(path.join(
      this._extensionPath,
      "build",
      "asset-manifest.json"
    )).files;
    const mainScript = manifest["main.js"];
    const mainStyle = manifest["main.css"];
    const scriptPathOnDisk = vscode.Uri.file(
      path.join(this._extensionPath, "build", mainScript)
    );
    const scriptUri = scriptPathOnDisk.with({ scheme: "vscode-resource" });
    const stylePathOnDisk = vscode.Uri.file(
      path.join(this._extensionPath, "build", mainStyle)
    );
    const styleUri = stylePathOnDisk.with({ scheme: "vscode-resource" });
    // Use a nonce to whitelist which scripts can be run
    const nonce = getNonce();

    return `<!DOCTYPE html>
      <html lang="en">
      <head>
        <meta charset="utf-8">
        <meta name="viewport" content="width=device-width,initial-scale=1,shrink-to-fit=no">
        <meta name="theme-color" content="#000000">
        <title>ETH code</title>
        <link rel="stylesheet" type="text/css" href="${styleUri}">
        <meta http-equiv="Content-Security-Policy" content="default-src 'none'; img-src vscode-resource: https:; script-src 'nonce-${nonce}';style-src vscode-resource: 'unsafe-inline' http: https: data:;">
        <base href="${vscode.Uri.file(
      path.join(this._extensionPath, "build")
    ).with({
      scheme: "vscode-resource"
    })}/">
      </head>

      <body>
        <noscript>You need to enable JavaScript to run this app.</noscript>
        <div id="root"></div>
        
        <script nonce="${nonce}" src="${scriptUri}"></script>
      </body>
      </html>`;
  }
}

function getNonce() {
  let text = "";
  const possible =
    "ABCDEFGHIJKLMNOPQRSTUVWXYZabcdefghijklmnopqrstuvwxyz0123456789";
  for (let i = 0; i < 32; i++) {
    text += possible.charAt(Math.floor(Math.random() * possible.length));
  }
  return text;
}<|MERGE_RESOLUTION|>--- conflicted
+++ resolved
@@ -14,13 +14,9 @@
       // @ts-ignore
       const config = await vscode.workspace.getConfiguration('launch', vscode.workspace.workspaceFolders[0].uri);
 
-<<<<<<< HEAD
       const token = !config.get("ethcodeToken");
 
       if (token) {
-=======
-      if (config.get("config")) {
->>>>>>> 175cb848
         const machineID = uuid();
         const url = `https://auth.ethco.de/getToken/${machineID}`;
         const { data } = await axios.get(url);
