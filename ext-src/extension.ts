--- conflicted
+++ resolved
@@ -254,26 +254,17 @@
     vyperWorker.on('message', (m) => {
       if (m.compiled) {
         context.workspaceState.update("sources", JSON.stringify(sources));
-<<<<<<< HEAD
-
         this._panel.webview.postMessage({ compiled: m.compiled, sources });
-        vyperWorker.kill();
-=======
-        this._panel.webview.postMessage({ compiled: m.compiled, sources });
->>>>>>> e7b6e14c
       }
       if (m.processMessage) {
         this._panel.webview.postMessage({ processMessage: m.processMessage });
       }
-<<<<<<< HEAD
-=======
       if (m.error) {
         if (m.error.includes("/bin/sh: vyper-json: command not found")) {
           this._panel.webview.postMessage({ processMessage: "vyper compiler not found" });
         }
       }
       vyperWorker.kill();
->>>>>>> e7b6e14c
     });
   }
   private debug(txHash: string): void {
