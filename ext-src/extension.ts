--- conflicted
+++ resolved
@@ -1,11 +1,6 @@
 import { ethers } from 'ethers';
 import * as vscode from 'vscode';
 import { InputBoxOptions, window, commands, workspace, WebviewPanel } from 'vscode';
-import API from './api';
-<<<<<<< HEAD
-=======
-import Logger from './utils/logger';
->>>>>>> d04169ec
 import {
   IAccountQP,
   IFunctionQP,
@@ -15,7 +10,6 @@
   ConstructorInputValue,
   TxReceipt,
   GanacheAddressType,
-  IEthereumNetworkQP,
   INetworkQP,
 } from './types';
 import {
@@ -31,7 +25,13 @@
 } from './lib';
 import { errors } from './utils';
 import { getAbi, getByteCode, CompiledJSONOutput } from './types/output';
-import { displayBalance, getNetworkNames, getSelectedNetwork, getSelectedProvider, updateSelectedNetwork } from './utils/networks';
+import {
+  displayBalance,
+  getNetworkNames,
+  getSelectedNetwork,
+  getSelectedProvider,
+  updateSelectedNetwork,
+} from './utils/networks';
 import { logger } from './utils/logger';
 
 const provider = ethers.providers;
@@ -442,10 +442,7 @@
       const gas = await window.showInputBox(gasInp);
       context.workspaceState.update('gasEstimate', gas);
     }),
-<<<<<<< HEAD
-    
-=======
->>>>>>> d04169ec
+
     // Activate
     commands.registerCommand('ethcode.activate', async () => {
       commands.executeCommand('ethcode.account.list');
@@ -453,6 +450,4 @@
       logger.success('Welcome to Ethcode!');
     })
   );
-  const api = new API();
-  return api;
-}
+}