--- conflicted
+++ resolved
@@ -5,12 +5,7 @@
 import { ISources } from "./types";
 import * as uuid from "uuid/v4";
 import axios from "axios";
-<<<<<<< HEAD
-import { ISources, IAccount } from "./types";
-
-=======
 import { IAccount, TokenData } from "./types";
->>>>>>> 4eecdbc3
 import { Logger } from "./logger";
 
 let authToken: TokenData = {
@@ -76,18 +71,6 @@
 
 async function registerAppToToken() {
   try {
-<<<<<<< HEAD
-    const appId = retrieveUserSettings("ethcode.userConfig.appRegistration", "appId");
-    const email = retrieveUserSettings("ethcode.userConfig.appRegistration", "email");
-    if (appId === "" || email === "") {
-      logger.log("App Not Registered");
-      return false;
-    }
-    const verified = await verifyUserToken(appId!, email!);
-    if (!verified) {
-      logger.error(new Error("App token tampered with or revoked"));
-      return false;
-=======
     const appId = retrieveUserSettings("ethcode.userConfig.appRegistration", "appId")
     const email = retrieveUserSettings("ethcode.userConfig.appRegistration", "email")
     const token = retrieveUserSettings("ethcode.userConfig.appRegistration", "token")
@@ -103,7 +86,6 @@
       authToken.appId = appId!
       authToken.token = token!
       return true
->>>>>>> 4eecdbc3
     }
   } catch (e) {
     if (e.code === "FileNotFound") {
@@ -206,13 +188,8 @@
           this.getPvtKey(message.payload, this._extensionPath);
         } else if (message.command === "app-register") {
           this.getTokens()
-<<<<<<< HEAD
-            .then((r) => this._panel.webview.postMessage({ registered: r }))
-            .catch(() => this._panel.webview.postMessage({ registered: false }));
-=======
             .then(r => this._panel.webview.postMessage({ registered: r }))
             .catch(e => this._panel.webview.postMessage({ registered: false }))
->>>>>>> 4eecdbc3
         }
       },
       null,
@@ -282,52 +259,31 @@
     //   execArgv: ["--inspect=" + (process.debugPort + 1)]
     // });
     return fork(path.join(__dirname, "worker.js"));
-<<<<<<< HEAD
   };
 
   private createSolidityWorker = (): ChildProcess => {
-=======
-  }
-  private createSolidityWorker(): ChildProcess {
->>>>>>> 4eecdbc3
     // enable --inspect for debug
     // return fork(path.join(__dirname, "solc-worker.js"), [], {
     //   execArgv: ["--inspect=" + (process.debugPort + 1)]
     // });
     return fork(path.join(__dirname, "solc-worker.js"));
-<<<<<<< HEAD
   };
 
   private createVyperWorker = (): ChildProcess => {
-=======
-  }
-  private createVyperWorker(): ChildProcess {
->>>>>>> 4eecdbc3
     // enable --inspect for debug
     // return fork(path.join(__dirname, "vyp-worker.js"), [], {
     //   execArgv: ["--inspect=" + (process.debugPort + 1)]
     // });
     return fork(path.join(__dirname, "vyp-worker.js"));
-<<<<<<< HEAD
   };
 
   private createAccWorker = (): ChildProcess => {
-=======
-  }
-  private createAccWorker(): ChildProcess {
->>>>>>> 4eecdbc3
     return fork(path.join(__dirname, "accWorker.js"));
   };
 
-<<<<<<< HEAD
   public async checkAppRegistration(): Promise<void> {
     const registered = await registerAppToToken();
     this._panel.webview.postMessage({ registered });
-=======
-  public async checkAppRegistration() {
-    const registered = await registerAppToToken()
-    this._panel.webview.postMessage({ registered })
->>>>>>> 4eecdbc3
   }
 
   public getTokens = async (): Promise<boolean> => {
@@ -738,14 +694,8 @@
         content: editorContent,
       };
       context.workspaceState.update("sources", JSON.stringify(sources));
-<<<<<<< HEAD
       const regexVyp = /([a-zA-Z0-9\s_\\.\-\\(\\):])+(.vy|.v.py|.vyper.py)$/g;
       const regexSol = /([a-zA-Z0-9\s_\\.\-\\(\\):])+(.sol|.solidity)$/g;
-=======
-      var re = /(?:\.([^.]+))?$/;
-      const regexVyp = /([a-zA-Z0-9\s_\\.\-\(\):])+(.vy|.v.py|.vyper.py)$/g;
-      const regexSol = /([a-zA-Z0-9\s_\\.\-\(\):])+(.sol|.solidity)$/g;
->>>>>>> 4eecdbc3
       // @ts-ignore
       if (fn.match(regexVyp) && fn.match(regexVyp).length > 0) {
         // invoke vyper compiler
