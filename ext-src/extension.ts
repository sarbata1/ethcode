--- conflicted
+++ resolved
@@ -117,7 +117,6 @@
       (message: any) => {
         if (message.command === 'version') {
           this.version = message.version;
-<<<<<<< HEAD
         } else if(message.command === 'run-deploy') {
           this.runDeploy(message.payload, message.testNetId);
         } else if(message.command === 'contract-method-call') {
@@ -128,21 +127,6 @@
           this.debug(message.txHash, message.testNetId);
         } else if(message.command === 'get-balance') {
           this.getBalance(message.account);
-        } else if(message.command === 'send-ether') {
-          this.sendEther(message.payload, message.testNetId);
-=======
-        } else if (message.command === 'run-deploy') {
-          this.runDeploy(message.payload);
-        } else if (message.command === 'contract-method-call') {
-          this.runContractCall(message.payload);
-        } else if (message.command === 'run-get-gas-estimate') {
-          this.runGetGasEstimate(message.payload);
-        } else if (message.command === 'debugTransaction') {
-          this.debug(message.txHash);
-        } else if (message.command === 'get-balance') {
-          this.getBalance(message.account);
-        } else if (message.command === 'send-ether') {
-          this.sendEther(message.payload);
         } else if (message.command === 'run-genToken') {
           getToken().then(() => {
             if (ReactPanel.currentPanel) {
@@ -156,7 +140,6 @@
               }
             }
           }).catch(console.error);
->>>>>>> e4e9b290
         }
       },
       null,
@@ -242,7 +225,6 @@
       if (m.compiled) {
         context.workspaceState.update("sources", JSON.stringify(sources));
         this._panel.webview.postMessage({ compiled: m.compiled, sources, newCompile: true, testPanel: 'main' });
-<<<<<<< HEAD
 				solcWorker.kill();
 			}
 			if (m.processMessage) {
@@ -280,49 +262,6 @@
 		});
 	}
   private debug(txHash: string, testNetId: string): void {
-=======
-        solcWorker.kill();
-      }
-      if (m.processMessage) {
-        this._panel.webview.postMessage({ processMessage: m.processMessage });
-      }
-    });
-    solcWorker.on("error", (error: Error) => {
-      console.log("%c Compile worker process exited with error" + `${error.message}`, "background: rgba(36, 194, 203, 0.3); color: #EF525B");
-    });
-    solcWorker.on("exit", (code: number, signal: string) => {
-      console.log("%c Compile worker process exited with " + `code ${code} and signal ${signal}`, "background: rgba(36, 194, 203, 0.3); color: #EF525B");
-      this._panel.webview.postMessage({ message: `Error code ${code} : Error signal ${signal}` });
-    });
-  }
-  private invokeVyperCompiler(context: vscode.ExtensionContext, sources: ISources): void {
-    const vyperWorker = this.createVyperWorker();
-    console.dir("WorkerID: ", vyperWorker.pid);
-    console.dir("Compiling with vyper compiler version ", this.version);
-    this._panel.webview.postMessage({ processMessage: "Compiling..." });
-    vyperWorker.send({
-      command: "compile",
-      source: sources,
-      version: this.version
-    });
-    vyperWorker.on('message', (m) => {
-      if (m.compiled) {
-        context.workspaceState.update("sources", JSON.stringify(sources));
-        this._panel.webview.postMessage({ compiled: m.compiled, sources });
-      }
-      if (m.processMessage) {
-        this._panel.webview.postMessage({ processMessage: m.processMessage });
-      }
-      if (m.error) {
-        if (m.error.includes("/bin/sh: vyper-json: command not found")) {
-          this._panel.webview.postMessage({ processMessage: "vyper compiler not found" });
-        }
-      }
-      vyperWorker.kill();
-    });
-  }
-  private debug(txHash: string): void {
->>>>>>> e4e9b290
     const debugWorker = this.createWorker();
     console.dir("WorkerID: ", debugWorker.pid);
     console.dir("Debugging transaction with remix-debug...");
@@ -342,11 +281,7 @@
         this._panel.webview.postMessage({ deployedResult: m });
       }
     });
-<<<<<<< HEAD
     deployWorker.send({ command: "deploy-contract", payload, jwtToken, testnetId: testNetId});
-=======
-    deployWorker.send({ command: "deploy-contract", payload, jwtToken });
->>>>>>> e4e9b290
   }
   // get accounts
   public getAccounts() {
