# See https://help.github.com/articles/ignoring-files/ for more about ignoring files.

# dependencies
/node_modules
/.pnp
.pnp.js

# testing
/coverage
/keystore/

# production
/build
*.vsix

# misc
.DS_Store
.env.local
.env.development.local
.env.test.local
.env.production.local

npm-debug.log*
yarn-debug.log*
yarn-error.log*

# Accesstoken
.accesstoken

# configs
*config.yml
<<<<<<< HEAD

# vscode
/.vscode/settings.json
=======
# vscode
.vscode/settings.json
>>>>>>> c84d959e
<|MERGE_RESOLUTION|>--- conflicted
+++ resolved
@@ -29,11 +29,6 @@
 
 # configs
 *config.yml
-<<<<<<< HEAD
 
 # vscode
-/.vscode/settings.json
-=======
-# vscode
-.vscode/settings.json
->>>>>>> c84d959e
+/.vscode/settings.json