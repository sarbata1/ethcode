--- conflicted
+++ resolved
@@ -242,7 +242,6 @@
     "@typescript-eslint/eslint-plugin": "1.6.0",
     "@typescript-eslint/parser": "1.6.0",
     "copy-webpack-plugin": "^5.0.4",
-<<<<<<< HEAD
     "eslint": "^7.9.0",
     "eslint-config-airbnb": "^18.2.0",
     "eslint-config-airbnb-typescript": "^10.0.0",
@@ -255,9 +254,6 @@
     "eslint-plugin-react-hooks": "^4.1.2",
     "pre-commit": "^1.2.2",
     "prettier": "^2.1.2",
-=======
-    "redux-logger": "^3.0.6",
->>>>>>> 4eecdbc3
     "vscode": "^1.1.37"
   },
   "scripts": {
@@ -348,10 +344,6 @@
       "name": "Soumyanil Jana",
       "email": "soumyaniljana@gmail.com"
     }
-<<<<<<< HEAD
   ],
   "pre-commit": []
-=======
-  ]
->>>>>>> 4eecdbc3
 }